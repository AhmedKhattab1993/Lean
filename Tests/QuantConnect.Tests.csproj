--- conflicted
+++ resolved
@@ -416,11 +416,10 @@
     <Content Include="TestData\spy_mfi.txt">
       <CopyToOutputDirectory>PreserveNewest</CopyToOutputDirectory>
     </Content>
-<<<<<<< HEAD
     <Content Include="TestData\spy_midpoint.txt">
-=======
+      <CopyToOutputDirectory>PreserveNewest</CopyToOutputDirectory>
+    </Content>
     <Content Include="TestData\spy_min.txt">
->>>>>>> d1aedea6
       <CopyToOutputDirectory>PreserveNewest</CopyToOutputDirectory>
     </Content>
     <Content Include="TestData\spy_natr.txt">
